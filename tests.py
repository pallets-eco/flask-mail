--- conflicted
+++ resolved
@@ -223,32 +223,17 @@
                       recipients=["to@example.com"],
                       body="hello")
 
-<<<<<<< HEAD
-        msg.attach(data="this is a test",
-                   content_type="text/plain",
-                   filename='test doc.txt')
-
-        self.assertIn('Content-Disposition: attachment;filename="test doc.txt"\n', msg.as_string())
-=======
         msg.attach(data=b"this is a test",
                    content_type="text/plain",
                    filename='test doc.txt')
 
-        self.assertIn('Content-Disposition: attachment;filename=test doc.txt\n', msg.as_string())
->>>>>>> a02b7afb
+        self.assertIn('Content-Disposition: attachment;filename="test doc.txt"\n', msg.as_string())
 
     def test_plain_message_with_unicode_attachment(self):
         msg = Message(subject="subject",
                       recipients=["to@example.com"],
                       body="hello")
 
-<<<<<<< HEAD
-        msg.attach(data="this is a test",
-                   content_type="text/plain",
-                   filename=u'ünicöde ←→ ✓.txt')
-
-        self.assertIn("Content-Disposition: attachment;\n filename*=UTF8''%C3%BCnic%C3%B6de%20%E2%86%90%E2%86%92%20%E2%9C%93.txt\n", msg.as_string())
-=======
         msg.attach(data=b"this is a test",
                    content_type="text/plain",
                    filename=u'ünicöde ←→ ✓.txt')
@@ -259,7 +244,6 @@
             'attachment; filename*="UTF8\'\'%C3%BCnic%C3%B6de%20%E2%86%90%E2%86%92%20%E2%9C%93.txt"',
             'attachment; filename*=UTF8\'\'%C3%BCnic%C3%B6de%20%E2%86%90%E2%86%92%20%E2%9C%93.txt'
             ])
->>>>>>> a02b7afb
 
     def test_html_message(self):
         html_text = "<p>Hello World</p>"
