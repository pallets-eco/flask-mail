--- conflicted
+++ resolved
@@ -312,23 +312,15 @@
             alternative.attach(self._mimetext(self.html, 'html'))
             msg.attach(alternative)
 
-<<<<<<< HEAD
         if self.charset:
             try:
-                subject = Header(self.subject, encoding).encode()
+                self.subject = Header(self.subject, encoding).encode()
             except UnicodeEncodeError:
-                subject = Header(self.subject, 'utf-8').encode()
-            msg['Subject'] = subject
-        else:
-            msg['Subject'] = self.subject
-
+                self.subject = Header(self.subject, 'utf-8').encode()
+
+        msg['Subject'] = force_text(self.subject)
         msg['From'] = sanitize_address(self.sender, encoding)
         msg['To'] = ', '.join(list(set(sanitize_addresses(self.recipients, encoding))))
-=======
-        msg['Subject'] = force_text(self.subject)
-        msg['From'] = sanitize_address(self.sender)
-        msg['To'] = ', '.join(list(set(sanitize_addresses(self.recipients))))
->>>>>>> c8e358d2
 
         msg['Date'] = formatdate(self.date, localtime=True)
         # see RFC 5322 section 3.6.4.
